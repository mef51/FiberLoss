#!/usr/bin/python
# -*- coding: utf-8 -*-

from __future__ import division
import numpy as np
import pylab
import random
import log

USE_UNITS = False

if USE_UNITS:
    from unum.units import *
    from unum import Unum
else:
    from fastunits import *

## Setup Units
mV = Unum.unit('mV', 10**-3 * V) # millivolts
mF = Unum.unit('mF', 10**-3 * F) # milliFarads
uF = Unum.unit('uF', 10**-6 * F) # microFarads

mS = Unum.unit('mS', 10**-3 * S) # milliSiemens
mohm = Unum.unit('mohm', 10**-3 * ohm) # milliohms
kohm = Unum.unit('kohm', 10**3 * ohm) # kiloohms

# strips the unit from a number and returns just the number. `unit` is a Unum unit.
def mag(v, unit):
    return float(v/unit)

# little utility for getting the last element of a list
def last(l):
    return l[len(l) - 1]

class AxonPositionNode:
    """
    A node of Ranvier on an Axon, as modelled by Hodgkin and Huxley in 1952 .
    This class is meant for creating axons with a specific location
    """
    def __init__(self, z, diameter, length, index, internodalLength):
        # position
        self.z = z               # position down the fiber
        self.diameter = diameter # the diameter of the node
        self.length = length     # the length of the node

        # each axon in a node is labelled with a number (n). the axon closest to the stimulus is numbered n = 0
        self.index = index

        # Hodgkin-Huxley Parametahs (from the papah!)
        params = self.params = {
            "restingVoltage"     : -65.5   *mV,         # V_rest (mv)
            "cm"                 : 1       *uF/(cm**2), # mF/cm² membrane capacitance per unit area
            "gBarNa"             : 120.0   *mS/(cm**2), # mS/cm² sodium conductance per unit area
            "gBarK"              : 36.0    *mS/(cm**2), # mS/cm² potassium conductance per unit area
            "gBarL"              : 0.25    *mS/(cm**2), # mS/cm² leakage current conductance per unit area
            "sodiumPotential"    : 50      *mV,         # mV
            "potassiumPotential" : -77     *mV,         # mv
            "leakagePotential"   : -54.4   *mV,         # mV
            "externalResistivity": 300.0   *ohm*cm,            # Ω•cm
            "internalResistivity": 110/3.4 *ohm*cm             # Ω•cm also called axoplasm resistivity
        }

        ###### Potassium (K) Channel
        def alphaN(v):
            if v == -55*mV: return (0.1*(1/ms))
            a = -(v + 55*mV)/(10.0*mV)
            a = 1.0/(1 - np.exp(float(a)))
            a *= v + 55*mV
            return a * 0.01*(1/(ms*mV))
        self.alphaN = alphaN = np.vectorize(alphaN)

        def betaN(v):
            b = -(v+65*mV)/(80.0*mV)
            return 0.125 * (1/ms) * np.exp(float(b))
        self.betaN = betaN = np.vectorize(betaN)
        nInf = self.nInf   = lambda v: alphaN(v)/(alphaN(v) + betaN(v))

        ###### Sodium (Na) Channel (activating)
        def alphaM(v):
            if v == -40*mV: return 1.0 * (1/ms)
            a = -(v + 40*mV)/(10.0*mV)
            a = 1.0/(1 - np.exp(float(a)))
            a *= v + 40*mV
            return a * 0.1*(1/(ms*mV))
        self.alphaM = alphaM = np.vectorize(alphaM)

        def betaM(v):
            b = -(v + 65*mV)/(18.0*mV)
            b = 4 * (1/ms) * np.exp(float(b))
            return b
        self.betaM = betaM = np.vectorize(betaM)
        mInf = self.mInf = lambda v: alphaM(v)/(alphaM(v) + betaM(v))

        ###### Sodium (Na) Channel (inactivating)
        def alphaH(v):
            a = -(v + 65*mV)/(20*mV)
            return 0.07 * (1/ms) * np.exp(float(a))
        self.alphaH = alphaH = np.vectorize(alphaH)

        def betaH(v):
            b = -(v + 35*mV)/(10.0*mV)
            return 1.0 * (1/ms) / (1 + np.exp(float(b)))
        betaH = self.betaH = np.vectorize(betaH)
        hInf = self.hInf   = lambda v: alphaH(v)/(alphaH(v) + betaH(v))

        def sodiumCurrent(V, m, h):
            return self.params["gBarNa"] * (m**3) * h * (V - self.params["sodiumPotential"])
        self.sodiumCurrent = sodiumCurrent

        def potassiumCurrent(V, n):
            return self.params["gBarK"]  * (n**4) * (V - self.params["potassiumPotential"])
        self.potassiumCurrent = potassiumCurrent

        def leakageCurrent(V):
            return self.params["gBarL"]  * (V - self.params["leakagePotential"])
        self.leakageCurrent = leakageCurrent

        # MCNEALLLLLL (1976)
        def extV(stimulus, distance): # the external potential
            if mag(distance, cm) == 0:
                return 0.0*mV
            else:
                V = (self.params["externalResistivity"] * stimulus) / (4 * np.pi * distance)
                return V
        self.extV = extV

        log.infoVar(diameter, 'diameter')
        log.infoVar(length, 'length')
        log.infoVar(np.pi, 'pi')
        log.infoVar(params["cm"], 'cm')

        params["Cm"] = params["cm"] * np.pi * diameter * length # membrane capacitance (uF)
        params["Ga"] = (np.pi*diameter**2) / (4*params["internalResistivity"] * internodalLength) # axial conductance (mS)
        params["Kappa"] = 1 / (params["internalResistivity"] * internodalLength) # axial conductance (mS)

        self.Vm = [params["restingVoltage"]] # The axon node's membrane potential
        self.m  = [mInf(params["restingVoltage"])]
        self.h  = [hInf(params["restingVoltage"])]
        self.n  = [nInf(params["restingVoltage"])]

    # integrate response to stimulus current `stimulus`
    def step(self, stimulus, leftNode, rightNode, dt, exciteCenterOnly=False):
        I = stimulus # I[i-1]
        extV = self.extV

        V, m, h, n = last(self.Vm), last(self.m), last(self.h), last(self.n)

        iNa = self.sodiumCurrent(V, m, h)
        iK  = self.potassiumCurrent(V, n)
        iL  = self.leakageCurrent(V)

        log.infoVar(m, "self.m")
        log.infoVar(h, "self.h")
        log.infoVar(n, "self.n")

        def checkGates(gate):
            if not (0 < gate < 1):
                log.error("Gating variable is out of range! D: " + str(gate))
                exit()

        for gate in [m, h, n]:
            checkGates(gate)

        # integrate the equations on m, h, and n
        newM = (self.alphaM(V) * (1 - m) - self.betaM(V)*m) * dt + m
        newH = (self.alphaH(V) * (1 - h) - self.betaH(V)*h) * dt + h
        newN = (self.alphaN(V) * (1 - n) - self.betaN(V)*n) * dt + n

        neighbourPotential = leftNode["V"] + rightNode["V"] - (2 * V) # V_n-1 + V_n+1 - 2Vn
        neighbourExtPotential = 0

        if exciteCenterOnly: # only add up the terms for the node with index 0
            if self.index == 0:
                neighbourExtPotential += - (2 * extV(I, self.distance))
            elif leftNode["n"] == 0:
                neighbourExtPotential += extV(I, leftNode["d"])
            elif rightNode["n"] == 0:
                neighbourExtPotential += extV(I, rightNode["d"])
        else:
            neighbourExtPotential += extV(I, leftNode["d"]) + extV(I, rightNode["d"]) - (2 * extV(I, self.distance))

        surroundingCurrent = self.params["Ga"] * (neighbourPotential + neighbourExtPotential)
        ionicCurrent = np.pi * self.diameter * self.length * (iNa + iK + iL)

        log.infoVar(neighbourPotential, "neighbourPotential")
        log.infoVar(neighbourExtPotential, "neighbourExtPotential")
        log.infoVar(iNa, "sodiumCurrent")
        log.infoVar(iK, "potassiumCurrent")
        log.infoVar(iL, "leakageCurrent")
        log.infoVar(V, "lastVm")

        # if self.index != 0: I = 0
        # now integrate the changes in V
        newV = (dt / self.params["Cm"]) * (surroundingCurrent + 0*I - ionicCurrent) + V

        log.infoVar(self.params["Cm"], "Cm")
        log.infoVar(self.params["Ga"], "Ga")
        log.infoVar(self.params["Kappa"], "Kappa")
        log.infoVar(surroundingCurrent, "surroundingCurrent")
        log.infoVar(ionicCurrent, "ionicCurrent")
        log.infoVar(newV, "newV")

        self.m.append(newM)
        self.h.append(newH)
        self.n.append(newN)
        self.Vm.append(newV)
        # exit()

    def plotAlphaBetaFunctions(self):
        v = np.arange(-75, 125) # millivolts
        pylab.figure()
        pylab.xlim([-75, 125])
        pylab.plot(v, self.alphaM(v), v, self.alphaH(v), v, self.alphaN(v), v, self.betaM(v), v, self.betaH(v), v, self.betaN(v))
        pylab.legend(('alphaM', 'alphaH', 'alphaN', 'betaM', 'betaH', 'betaN'))
        pylab.title('Alpha and Beta Functions')
        pylab.ylabel(u'Rate Constant (ms^-1)')
        pylab.xlabel('Voltage (mV)')
        pylab.savefig('alphaBetaFunctions.jpg')

    def plotCurrentsVoltagesAndGates(self, timeLine, stimulusCurrent, fiberNum, plotStimulus=True, exciteCenterOnly=False):
        vSol, mSol, hSol, nSol = self.Vm, self.m, self.h, self.n
        n = 1
        if exciteCenterOnly and self.index != 0: n = 0
        extPotentialSol = [self.extV(n*stimulusCurrent[i], n*self.distance) for i, t in enumerate(timeLine)]

        # current solutions
        iNaSol = [self.sodiumCurrent(vSol[i], mSol[i], hSol[i]) for i in range(0, len(timeLine))]
        iKSol  = [self.potassiumCurrent(vSol[i], nSol[i]) for i in range(0, len(timeLine))]
        iLSol  = [self.leakageCurrent(vSol[i]) for i in range(0, len(timeLine))]

        # strip out units
        vSol   = [mag(val, mV) for val in vSol]
        mSol   = [mag(val, 1) for val in mSol]
        hSol   = [mag(val, 1) for val in hSol]
        nSol   = [mag(val, 1) for val in nSol]
        iNaSol = [mag(val, mA/(cm*cm)) for val in iNaSol]
        iKSol  = [mag(val, mA/(cm*cm)) for val in iKSol]
        iLSol  = [mag(val, mA/(cm*cm)) for val in iLSol]
        extPotentialSol = [mag(val, mV) for val in extPotentialSol]

        pylab.subplot(1, 2, 1)
        pylab.ylim(-200, 150)
        if plotStimulus:
            pylab.plot(timeLine, vSol, timeLine, extPotentialSol)
        else:
            pylab.plot(timeLine, vSol)

        d = mag(self.distance, cm)
        pylab.title("Membrane Voltage of node #" + str(self.index) + ": d = " + str("{0:.2f}".format(d)) + "cm")
        pylab.legend(('V', 'Stimulus'))
        pylab.ylabel('V (mV)')
        pylab.xlabel('Time (ms)')
        pylab.grid()

        pylab.subplot(2, 2, 2)
        pylab.plot(timeLine, iNaSol, timeLine, iKSol, timeLine, iLSol)
        pylab.title("Ionic Currents")
        pylab.legend(('iNa', 'iK', 'iL'))
        pylab.ylabel('Current (mA)')
        pylab.xlabel('Time (ms)')
        pylab.grid()

        pylab.subplot(2, 2, 4)
        pylab.plot(timeLine, mSol, timeLine, hSol, timeLine, nSol)
        pylab.title("m, h, and n")
        pylab.legend(('m', 'h', 'n'))
        pylab.ylabel('Probability')
        pylab.xlabel('Time (ms)')
        pylab.grid()

        pylab.tight_layout()
        pylab.savefig("graphs/axons/axon" + str(self.index) + "fiber" + str(fiberNum) + ".jpg")
        pylab.close()

class NerveFiber:
    """
    Nerve fibers are myelinated axons that have multiple connected axon nodes (areas of the axon that aren't covered
    by myelin). Axonal Length is in centimetres.
    """
    def __init__(self, x, y, diameter, numNodes, axonalLength):
        self.x = x
        self.y = y
        self.diameter = diameter
        self.axonalLength = axonalLength
        self.internodalLength = internodalLength = diameter * 100 # McNeal (1976)

        axonalDiameter = self.axonalDiameter = 0.7 * diameter
        axonNodes = self.axonNodes = []
        for i in range(0, numNodes):
            index = i - int(numNodes/2)
            z = index*(axonalLength+internodalLength)
            axonNode = AxonPositionNode(z, axonalDiameter, axonalLength, index, internodalLength)

            nodePos = (self.x, self.y, axonNode.z)  # (x, y, z)
            currPos = (stimulusCurrent["x"], stimulusCurrent["y"], stimulusCurrent["z"]) # (x, y, z)

            # distance from stimulus
            distance = getDistance(nodePos[0], nodePos[1], nodePos[2], currPos[0], currPos[1], currPos[2])
            axonNode.distance = distance
            axonNodes.append(axonNode)

### Simulayshun
class NerveBundleSimulation:
    def __init__(self, T=55*ms, dt=0.025*ms):
        self.T = T
        self.dt = dt
        self.timeLine = np.arange(0, mag((T+dt), ms), mag(dt, ms))

    def simulate(self, nerve, stimulusCurrent, exciteCenterOnly=False):
        self.nerve = nerve
        self.stimulusCurrent = stimulusCurrent
        for t in range(1, len(self.timeLine)):
            if self.timeLine[t] % 1 == 0.0:
                print "Simulation Time: " + str(self.timeLine[t])

            for i, fiber in enumerate(nerve["fibers"]): # for each nerve fiber
                for k, axonNode in enumerate(fiber.axonNodes): # for each node in the fiber
                    distance = axonNode.distance
                    effectiveCurrent = getCurrent(t*self.dt, stimulusCurrent["magnitude"])

                    lastStep = len(axonNode.Vm) - 1

                    # initialize the left and right nodes to have the same values as the current node.
                    # this is so that they don't become current sinks (Boucher 2012 eq. 17 and 18)
                    leftNode  = {"V": axonNode.Vm[lastStep], "d": axonNode.distance, "n": axonNode.index}
                    rightNode = {"V": axonNode.Vm[lastStep], "d": axonNode.distance, "n": axonNode.index}

                    if (k-1) > -1:
                        node = fiber.axonNodes[k-1]
                        leftNode["V"] = node.Vm[lastStep]
                        leftNode["d"] = node.distance
                        leftNode["n"] = node.index

                    if (k+1) < len(fiber.axonNodes):
                        node = fiber.axonNodes[k+1]
                        rightNode["V"] = node.Vm[lastStep]
                        rightNode["d"] = node.distance
                        rightNode["n"] = node.index

                    # step the current axon forward IN TIIIME ♪♪
                    # print "Stepping axon #" + str(k) + " in fiber #" + str(i)
                    log.info("========")
                    log.infoVar(t*dt, 'time')
                    log.infoVar(axonNode.index, 'node')
                    log.infoVar(leftNode["V"], "leftVoltage")
                    log.infoVar(rightNode["V"], "rightVoltage")
                    axonNode.step(effectiveCurrent, leftNode, rightNode, self.dt, exciteCenterOnly)

    def dumpJSON(self, filename):
        import json
        outputFile = open(filename, 'w')

        data = {}
        data["timeLine"] = self.timeLine.tolist()
        data["stimulusCurrent"] = {
            "magnitude": self.stimulusCurrent["magnitude"],
            "x": self.stimulusCurrent["x"],
            "y": self.stimulusCurrent["y"],
            "z": self.stimulusCurrent["z"]
        }

        data["fibers"] = [] # an array of objects
        for j, fiber in enumerate(self.nerve["fibers"]):
            data["fibers"].append({
                "x": fiber.x,
                "y": fiber.y,
                "diameter": fiber.diameter,
                "internodalLength": fiber.internodalLength,
                "axonalLength": fiber.axonalLength,
                "nodes": []
            })

            for k, node in enumerate(fiber.axonNodes):
                iNaSol = [node.sodiumCurrent(node.Vm[i], node.m[i], node.h[i]) for i in range(0, len(self.timeLine))]
                iKSol  = [node.potassiumCurrent(node.Vm[i], node.n[i]) for i in range(0, len(self.timeLine))]
                iLSol  = [node.leakageCurrent(node.Vm[i]) for i in range(0, len(self.timeLine))]
                curr = [getCurrent(t, self.stimulusCurrent["magnitude"]) for t in self.timeLine]
                extPotentialSol = [node.extV(curr[i], node.distance) for i, _ in enumerate(self.timeLine)]

                data["fibers"][j]["nodes"].append({
                    "index": node.index,
                    "distanceFromStimulus": node.distance,
                    "voltage": node.Vm,
                    "m": node.m,
                    "h": node.h,
                    "n": node.n,
                    "iNa": iNaSol,
                    "iK": iKSol,
                    "iL": iLSol,
                    "externalPotential": extPotentialSol
                })

        print "Writing file " + outputFile.name + "..."
        outputFile.write(json.dumps(data))
        print "Done."

# represents a square wave current strimulus
def getCurrent(t, current, tPulseStart=0*ms, pulseWidth=550*ms):
    if tPulseStart <= t <= (tPulseStart + pulseWidth):
        return current
    else:
        return 0.0*mA

def getDistance(x1, y1, z1, x2, y2, z2):
    x = abs(x1 - x2)
    y = abs(y1 - y2)
    z = abs(z1 - z2)
    return np.sqrt(mag((x**2 + y**2 + z**2), (cm*cm))) * (cm)

# Places a nerve fiber and makes sure it doesn't overlap with any other nerve fibers in the nerve bundle
# returns true if it succeeds, false otherwise
def placeFiberInNerve(nerve, maxAttempts = 1000):
    def placeFiber(maxAttempts = 1000):
        x = random.uniform(-nerve["radius"], nerve["radius"]) + nerve["x"]
        y = random.uniform(-nerve["radius"], nerve["radius"]) + nerve["y"]
        diameter = random.uniform(nerve["minFiberDiam"], nerve["maxFiberDiam"])

        # make sure axon is in the nerve
        while (x**2 + y**2) > nerve["radius"]**2:
            x = random.uniform(-nerve["radius"], nerve["radius"])
            y = random.uniform(-nerve["radius"], nerve["radius"])

        # push around and shrink the new axon until it fits
        recheck = True
        numRechecks = 0
        while recheck:
            if numRechecks > maxAttempts:
                print "Couldn't place " + str(nerve["numFibers"]) + " fibers after " + str(maxAttempts) + " attempts!"
                print "Giving up at " + str(len(nerve["fibers"])) + " fibers."
                return None

            recheck = False
            for k, fiber in enumerate(nerve["fibers"]):
                distBetweenFibers = getDistance(x, y, 0*cm, fiber.x, fiber.y, 0*cm)
                if distBetweenFibers < (fiber.diameter/2.0 + diameter/2.0):
                    if distBetweenFibers < fiber.diameter/2.0 or distBetweenFibers < diameter/2.0:
                        # fiber's center is inside another fiber. push it out
                        # this is vector stuff
                        direction = [mag(x - fiber.x, cm), mag(y - fiber.y, cm)]
                        dirMag = np.sqrt(direction[0]**2 + direction[1]**2)
                        # normalize this vector so that we can use it as a direction
                        direction[0] = direction[0] /dirMag
                        direction[1] = direction[1] /dirMag

                        x += direction[0] * (fiber.diameter/2.0 - distBetweenFibers + diameter/2.0)
                        y += direction[1] * (fiber.diameter/2.0 - distBetweenFibers + diameter/2.0)
                        recheck = True
                        numRechecks += 1
                        break
                    else:
                        # fiber is too big
                        amountToShrink = (fiber.diameter/2.0 + diameter/2.0) - distBetweenFibers
                        diameter -= amountToShrink * 2

        return NerveFiber(x, y, diameter, nerve["numNodes"], nerve["axonalLength"])

    fiber = placeFiber(maxAttempts)
    # make sure fiber isn't too big or small
    while fiber.diameter < nerve["minFiberDiam"] or fiber.diameter > nerve["maxFiberDiam"]:
        result = placeFiber(maxAttempts)
        if result is None:
            return False
        else:
            fiber = result

    nerve["fibers"].append(fiber)
    return True

##########################
# Some Plotting Functions
##########################

def plotNodePositions(plotIndices=True):
    pylab.figure()
    pylab.title("Node Positions")
    pylab.ylabel('y (cm)')
    pylab.xlabel('z (cm)')
    xSpan = mag(nerve["fibers"][0].internodalLength*nerve["numNodes"], cm)
    ySpan = mag(nerve["fibers"][0].diameter, cm) + abs(mag(nerve["fibers"][0].y, cm))
    pylab.xlim([-xSpan, xSpan])
    pylab.ylim([-ySpan, ySpan])

    for i, fiber in enumerate(nerve["fibers"]):
        for j, node in enumerate(fiber.axonNodes):
            newZ = mag(node.z, cm)
            newY = mag(fiber.y, cm)

            rectangle = pylab.Rectangle((newZ,newY), mag(node.length, cm), mag(node.diameter, cm), alpha=0.5)
            pylab.gca().add_artist(rectangle)
            if plotIndices:
                pylab.text(newZ, newY + mag(node.diameter, cm), str(node.index))

    pylab.show()

def plotCrossSectionPositions(plotStimulusPos=True):
    x = []
    y = []
    for i in range(0, len(nerve["fibers"])):
        x.append(mag(nerve["fibers"][i].x, cm))
        y.append(mag(nerve["fibers"][i].y, cm))

    if plotStimulusPos:
        x.append(mag(stimulusCurrent["x"], cm))
        y.append(mag(stimulusCurrent["y"], cm))

    pylab.scatter(x, y, color='r', marker='o', s=10)
    pylab.ylabel('y (cm)')
    pylab.xlabel('x (cm)')
    pylab.axis('equal')
    for i, fiber in enumerate(nerve["fibers"]):
        circle = pylab.Circle((x[i],y[i]), mag(fiber.diameter/(2.0), cm), alpha=0.5)
        pylab.gca().add_artist(circle)

    if plotStimulusPos:
        pylab.axhline(y = mag(stimulusCurrent["y"], cm), color='k', linestyle='--')
        pylab.text(mag(stimulusCurrent["x"], cm), mag(stimulusCurrent["y"], cm), "stimulus")
    pylab.show()

def plotMembranePotential(current, node, fiberNum, showFigure=False):
    pylab.figure()

    # strip out units
    Vm = [mag(v, mV) for v in node.Vm]
    curr = [mag(c, mA) for c in current]

    # plot
    pylab.plot(simulation.timeLine, Vm, simulation.timeLine, curr)
    pylab.title('Axon #' + str(node.index) + ": Distance = " + str(node.distance) + " cm")
    pylab.ylabel('Membrane Potential (mV)')
    pylab.xlabel('Time (msec)')
    pylab.savefig("graphs/axons/axon" + str(node.index) + "fiber" + str(fiberNum) + ".jpg")
    if showFigure:
        pylab.show()
    pylab.close()

# plots the membrane potential of the axons closest to the stimulus
def plotClosestAxons():
    curr = []
    for j in range(0, len(simulation.timeLine)):
        curr.append(getCurrent(j*dt, stimulusCurrent["magnitude"]))

    for i in range(0, len(nerve["fibers"])):
        node = nerve["fibers"][i].axonNodes[0]
        print "plotting axon #" + str(node.index) + " in fiber #" + str(i) + "..."
        plotMembranePotential(curr, node, i)

def plotMembranePotentialOfNodes(nerve):
    curr = []
    for j in range(0, len(simulation.timeLine)):
        curr.append(getCurrent(j*dt, stimulusCurrent["magnitude"]))

    for i, fiber in enumerate(nerve["fibers"]):
        for k, node in enumerate(fiber.axonNodes):
            print "plotting axon #" + str(node.index) + " in fiber #" + str(i) + "..."
            plotMembranePotential(curr, node, i)

def plotInfoOfNodes(nerve, plotStimulus=True, exciteCenterOnly=False):
    curr = []
    for j in range(0, len(simulation.timeLine)):
        curr.append(getCurrent(j*dt, stimulusCurrent["magnitude"]))

    for fiberNum, fiber in enumerate(nerve["fibers"]):
        for k, node in enumerate(fiber.axonNodes):
            print "plotting axon #" + str(node.index) + " in fiber #" + str(fiberNum) + "..."
            node.plotCurrentsVoltagesAndGates(simulation.timeLine, curr, fiberNum, plotStimulus, exciteCenterOnly)

def plotCompoundPotential():
    compoundPotential = [0 for i in range(0, int(T/dt) + 1)]

    # add up the last node in each fiber. these nodes should all have the same index,
    # but are not necessarily next to each other. They should be close though
    for fiber in nerve['fibers']:
        node = last(fiber.axonNodes)
        for k, v in enumerate(node.Vm):
            compoundPotential[k] += v

    pylab.figure()
    pylab.plot(simulation.timeLine, compoundPotential)
    pylab.xlabel('Time (ms)')
    pylab.ylabel('Voltage (mV)')
    pylab.title('Sum of all Action Potentials at last Node')
    pylab.grid()
    pylab.savefig("graphs/sumOfPotentials.jpg")
    pylab.close()

##############
# Start Script
##############

log.logLevel = log.ERROR
# log.logLevel = log.INFO

# Current Stimulus
# threshold is ~12uA/cm^2 or 2.9e-6uA
stimulusCurrent = {
    "magnitude" : -100000*25.9e-6 *uA,    # uA. the current applied at the surface
    "x"         : 0   *cm,    # cm
    "y"         : 0.3 *cm,    # cm
    "z"         : 0   *cm     # cm
}

# the nerve is a bundle of nerve fibers. Nerve fibers are rods of connected axons.
nerve = {
    "numFibers"    : 1,
<<<<<<< HEAD
    "numNodes"     : 201,    # the number of axon nodes each fiber has. Should be an odd number.
=======
    "numNodes"     : 3,    # the number of axon nodes each fiber has. Should be an odd number.
>>>>>>> 90988cbd
    "fibers"       : [],
    "radius"       : 0.0    *cm, # cm
    "x"            : 0.0    *cm, # cm
    "y"            : 0.0    *cm, # cm
    "z"            : 0.0    *cm, # cm
    "minFiberDiam" : 0.0019 *cm, # cm
    "maxFiberDiam" : 0.0021 *cm, # cm
    "axonalLength" : 2.5e-4 *cm # cm
}

# Create and place the axons
print "Creating bundle of fibers..."
for i in range(0, nerve["numFibers"]):
    succeeded = placeFiberInNerve(nerve)
    if not succeeded:
        break
print "Placed " + str(len(nerve["fibers"])) + " fibers."

# plotNodePositions()
# plotCrossSectionPositions()

<<<<<<< HEAD
T    = 220*ms    # ms
=======
T    = 55*ms    # ms
>>>>>>> 90988cbd
dt   = 0.025*ms # ms
centerOnly = False

simulation = NerveBundleSimulation(T, dt)
print "Starting simulation..."
simulation.simulate(nerve, stimulusCurrent, exciteCenterOnly=centerOnly) # modifies `nerve`
# plotInfoOfNodes(nerve, plotStimulus=False, exciteCenterOnly=centerOnly)
simulation.dumpJSON('data.json')

print "Done."<|MERGE_RESOLUTION|>--- conflicted
+++ resolved
@@ -602,11 +602,7 @@
 # the nerve is a bundle of nerve fibers. Nerve fibers are rods of connected axons.
 nerve = {
     "numFibers"    : 1,
-<<<<<<< HEAD
     "numNodes"     : 201,    # the number of axon nodes each fiber has. Should be an odd number.
-=======
-    "numNodes"     : 3,    # the number of axon nodes each fiber has. Should be an odd number.
->>>>>>> 90988cbd
     "fibers"       : [],
     "radius"       : 0.0    *cm, # cm
     "x"            : 0.0    *cm, # cm
@@ -628,18 +624,14 @@
 # plotNodePositions()
 # plotCrossSectionPositions()
 
-<<<<<<< HEAD
 T    = 220*ms    # ms
-=======
-T    = 55*ms    # ms
->>>>>>> 90988cbd
 dt   = 0.025*ms # ms
 centerOnly = False
 
 simulation = NerveBundleSimulation(T, dt)
 print "Starting simulation..."
 simulation.simulate(nerve, stimulusCurrent, exciteCenterOnly=centerOnly) # modifies `nerve`
-# plotInfoOfNodes(nerve, plotStimulus=False, exciteCenterOnly=centerOnly)
+plotInfoOfNodes(nerve, plotStimulus=False, exciteCenterOnly=centerOnly)
 simulation.dumpJSON('data.json')
 
 print "Done."